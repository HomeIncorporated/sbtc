//! State

use std::{io::Cursor, iter};

use bdk::bitcoin::{Address as BitcoinAddress, Block, Txid as BitcoinTxId};
use blockstack_lib::{
	burnchains::Txid as StacksTxId, chainstate::stacks::StacksTransaction,
	codec::StacksMessageCodec, types::chainstate::StacksAddress,
	vm::types::PrincipalData,
};
use sbtc_core::operations::{
	op_return, op_return::withdrawal_request::WithdrawalRequestData,
};
use stacks_core::codec::Codec;
use tracing::info;

use crate::{
	config::Config,
	event::{Event, TransactionStatus},
	task::Task,
};

/// Romeo internal state
#[derive(Debug, serde::Serialize, serde::Deserialize)]
pub enum State {
	/// Starting state without any data
	Uninitialized,

	/// Contract detected and block heights known
	ContractDetected {
		/// Stacks block height
		stacks_block_height: u32,
		/// Bitcoin block height
		bitcoin_block_height: u32,
	},

	/// Contract public key setup transaction broadcasted
	ContractPublicKeySetup {
		/// Stacks block height
		stacks_block_height: u32,
		/// Bitcoin block height
		bitcoin_block_height: u32,
		/// Set public key transaction request
		public_key_setup: TransactionRequest<StacksTxId>,
	},

	/// State initialized and ready to process deposits and withdrawals
	Initialized {
		/// Stacks block height
		stacks_block_height: u32,
		/// Bitcoin block height
		bitcoin_block_height: u32,
		/// Deposits
		deposits: Vec<Deposit>,
		/// Withdrawals
		withdrawals: Vec<Withdrawal>,
	},
}

impl State {
	/// Creates uninitialized state
	pub fn new() -> Self {
		Default::default()
	}

	/// Spawn initial tasks given a recovered state
	pub fn bootstrap(&mut self) -> Vec<Task> {
		match self {
			State::Uninitialized => vec![Task::GetContractBlockHeight],
			State::ContractDetected { .. } => {
				vec![Task::UpdateContractPublicKey]
			}
			State::ContractPublicKeySetup {
				stacks_block_height,
				..
			} => {
				vec![Task::FetchStacksBlock(*stacks_block_height + 1)]
			}
			State::Initialized {
				stacks_block_height,
				bitcoin_block_height,
				deposits,
				withdrawals,
			} => {
				iter::empty()
					.chain(
						deposits
							.iter_mut()
							.filter_map(|deposit| deposit.mint.as_mut()),
					)
					.chain(
						withdrawals
							.iter_mut()
							.filter_map(|withdrawal| withdrawal.burn.as_mut()),
					)
					.for_each(|req| {
						if let TransactionRequest::Acknowledged {
							has_pending_task,
							..
						} = req
						{
							*has_pending_task = false;
						}
					});

				withdrawals
					.iter_mut()
					.filter_map(|withdrawal| withdrawal.fulfillment.as_mut())
					.for_each(|req| {
						if let TransactionRequest::Acknowledged {
							has_pending_task,
							..
						} = req
						{
							*has_pending_task = false;
						}
					});

				vec![
					Task::FetchStacksBlock(*stacks_block_height + 1),
					Task::FetchBitcoinBlock(*bitcoin_block_height + 1),
				]
			}
		}
	}

	/// Updates the state and return new tasks to be schedules
	#[tracing::instrument(skip(self, config))]
	pub fn update(&mut self, event: Event, config: &Config) -> Vec<Task> {
		info!("Processing");

		match event {
			Event::ContractBlockHeight(stacks_height, bitcoin_height) => self
				.process_contract_block_height(stacks_height, bitcoin_height)
				.into_iter()
				.collect(),
			Event::ContractPublicKeySetBroadcasted(txid) => {
				self.process_set_contract_public_key(txid)
			}
			Event::StacksTransactionUpdate(txid, status) => self
				.process_stacks_transaction_update(txid, status)
				.into_iter()
				.collect(),
			Event::BitcoinTransactionUpdate(txid, status) => self
				.process_bitcoin_transaction_update(txid, status)
				.into_iter()
				.collect(),
			Event::StacksBlock(height, txs) => {
				self.process_stacks_block(height, txs).into_iter().collect()
			}
			Event::BitcoinBlock(height, block) => self
				.process_bitcoin_block(config, height, block)
				.into_iter()
				.collect(),
			Event::MintBroadcasted(deposit_info, txid) => {
				self.process_mint_broadcasted(deposit_info, txid);
				vec![]
			}
			Event::BurnBroadcasted(withdrawal_info, txid) => {
				self.process_burn_broadcasted(withdrawal_info, txid);
				vec![]
			}
			Event::FulfillBroadcasted(withdrawal_info, txid) => {
				self.process_fulfillment_broadcasted(withdrawal_info, txid);
				vec![]
			}
		}
	}

	fn process_contract_block_height(
		&mut self,
		contract_stacks_block_height: u32,
		contract_bitcoin_block_height: u32,
	) -> Vec<Task> {
		assert!(
			matches!(self, State::Uninitialized),
			"Cannot process contract block height when state is initialized"
		);

		*self = State::ContractDetected {
			stacks_block_height: contract_stacks_block_height,
			bitcoin_block_height: contract_bitcoin_block_height,
		};

		vec![Task::UpdateContractPublicKey]
	}

	fn process_set_contract_public_key(
		&mut self,
		txid: StacksTxId,
	) -> Vec<Task> {
		let State::ContractDetected {
			stacks_block_height,
			bitcoin_block_height,
		} = self
		else {
			panic!("Cannot process contract public key when contract is not detected")
		};

		let stacks_block_height = *stacks_block_height;
		let bitcoin_block_height = *bitcoin_block_height;

		*self = State::ContractPublicKeySetup {
			stacks_block_height,
			bitcoin_block_height,
			public_key_setup: TransactionRequest::Acknowledged {
				txid,
				status: TransactionStatus::Broadcasted,
				has_pending_task: false,
			},
		};

		vec![Task::FetchStacksBlock(stacks_block_height + 1)]
	}

	fn process_stacks_transaction_update(
		&mut self,
		txid: StacksTxId,
		status: TransactionStatus,
	) -> Vec<Task> {
		let mut tasks = self.get_bitcoin_transactions();

		let statuses_updated = match self {
			State::Uninitialized => None,
			State::ContractDetected { .. } => None,
			State::ContractPublicKeySetup {
				stacks_block_height,
				bitcoin_block_height,
				public_key_setup,
			} => {
				let TransactionRequest::Acknowledged {
					txid: current_txid,
					status: current_status,
					has_pending_task,
				} = public_key_setup
				else {
					panic!("Got an {:?} status update for a public key set Stacks transaction that is not acknowledged: {}", status, txid);
				};

				if txid != *current_txid {
					panic!("Got an {:?} status update for a Stacks transaction that is not public key set: {}", status, txid);
				}

				if !*has_pending_task {
					panic!(
			            "Got an {:?} status update for a public key set Stacks transaction that doesn't have a pending task: {}", status, txid
			        );
				}

				*current_status = status.clone();
				*has_pending_task = false;

				if *current_status == TransactionStatus::Confirmed {
					let bitcoin_block_height = *bitcoin_block_height;

					*self = Self::Initialized {
						stacks_block_height: *stacks_block_height,
						bitcoin_block_height,
						deposits: vec![],
						withdrawals: vec![],
					};

					tasks.push(Task::FetchBitcoinBlock(
						bitcoin_block_height + 1,
					));
				}

				Some(1)
			}
			State::Initialized {
				deposits,
				withdrawals,
				..
			} => {
				if status == TransactionStatus::Rejected {
					panic!("Stacks transaction rejected: {}", txid);
				}

				let statuses_updated: usize = iter::empty()
					.chain(
						deposits
							.iter_mut()
							.filter_map(|deposit| deposit.mint.as_mut()),
					)
					.chain(
						withdrawals
							.iter_mut()
							.filter_map(|withdrawal| withdrawal.burn.as_mut()),
					)
					.map(|req| {
						let TransactionRequest::Acknowledged {
							txid: current_txid,
							status: current_status,
							has_pending_task,
						} = req
						else {
							panic!("Got an {:?} status update for a Stacks transaction that is not acknowledged: {}", status, txid);
						};

						if txid != *current_txid {
							return false;
						}

					    if !*has_pending_task {
					        panic!(
					            "Got an {:?} status update for a Stacks transaction that doesn't have a pending task: {}", status, txid
					        );
					    }

					    *current_status = status.clone();
					    *has_pending_task = false;

					    true
					}).map(|updated| updated as usize).sum();

				Some(statuses_updated)
			}
		};

		if let Some(statuses_updated) = statuses_updated {
			if statuses_updated != 1 {
				panic!(
					"Unexpected number of Stacks statuses updated: {}",
					statuses_updated
				);
			}
		}

		tasks
	}

	fn process_bitcoin_transaction_update(
		&mut self,
		txid: BitcoinTxId,
		status: TransactionStatus,
	) -> impl IntoIterator<Item = Task> {
		let State::Initialized { withdrawals, .. } = self else {
			panic!("Cannot process Bitcoin transaction update when state is not initialized");
		};

		if status == TransactionStatus::Rejected {
			panic!("Bitcoin transaction failed: {}", txid);
		}

		let statuses_updated: usize = withdrawals
	        .iter_mut()
	        .filter_map(|withdrawal| withdrawal.fulfillment.as_mut())
			.map(|req| {
				let TransactionRequest::Acknowledged {
					txid: current_txid,
					status: current_status,
					has_pending_task,
				} = req
				else {
					panic!("Got an {:?} status update for a Bitcoin transaction that is not acknowledged: txid {} req {:?}", status, txid, req);
				};

				if txid != *current_txid {
					return false;
				}

			    if !*has_pending_task {
			        panic!(
			            "Got an {:?} status update for a Bitcoin transaction that doesn't have a pending task: {}", status, txid
			        );
			    }

			    *current_status = status.clone();
			    *has_pending_task = false;

			    true
			}).map(|updated| updated as usize).sum();

		if statuses_updated != 1 {
			panic!(
				"Unexpected number of statuses updated: {}",
				statuses_updated
			);
		}

		self.get_stacks_transactions()
	}

<<<<<<< HEAD
fn process_bitcoin_block(
	config: &Config,
	mut state: State,
	bitcoin_height: u32,
	block: Block,
) -> (State, Vec<Task>) {
	state
		.deposits
		.extend(parse_deposits(config, bitcoin_height, &block));

	state.withdrawals.extend(parse_withdrawals(config, &block));
	state.bitcoin_block_height = Some(bitcoin_height);

	let mut tasks = vec![Task::FetchBitcoinBlock(bitcoin_height + 1)];
	tasks.extend(get_bitcoin_status_checks(&mut state));
	tasks.extend(get_stacks_transactions(&mut state));

	(state, tasks)
}
=======
	fn process_stacks_block(
		&mut self,
		stacks_height: u32,
		_txs: Vec<StacksTransaction>,
	) -> Vec<Task> {
		let stacks_block_height = match self {
			State::Uninitialized | State::ContractDetected { .. } => panic!("Cannot process Stacks block if uninitialized or contract detected"),
			State::ContractPublicKeySetup {
				stacks_block_height,
				..
			} => stacks_block_height,
			State::Initialized {
				stacks_block_height,
				..
			} => stacks_block_height,
		};

		*stacks_block_height = stacks_height;

		let mut tasks = vec![Task::FetchStacksBlock(stacks_height + 1)];

		tasks.extend(self.get_stacks_status_checks());
		tasks.extend(self.get_bitcoin_transactions());

		tasks
	}
>>>>>>> d0e20006

	fn process_bitcoin_block(
		&mut self,
		config: &Config,
		bitcoin_height: u32,
		block: Block,
	) -> Vec<Task> {
		let State::Initialized {
			bitcoin_block_height,
			deposits,
			withdrawals,
			..
		} = self
		else {
			panic!("Cannot process Stacks block if not initialized")
		};

		*bitcoin_block_height = bitcoin_height;

		deposits.extend(parse_deposits(config, bitcoin_height, &block));
		withdrawals.extend(parse_withdrawals(config, &block));

		let mut tasks = vec![Task::FetchBitcoinBlock(bitcoin_height + 1)];

		tasks.extend(self.get_bitcoin_status_checks());
		tasks.extend(self.get_stacks_transactions());

		tasks
	}

	fn get_bitcoin_transactions(&mut self) -> Vec<Task> {
		let State::Initialized { withdrawals, .. } = self else {
			return vec![];
		};

		withdrawals
			.iter_mut()
			.filter_map(|withdrawal| match withdrawal.fulfillment.as_mut() {
				None => {
					withdrawal.fulfillment = Some(TransactionRequest::Created);
					Some(Task::CreateFulfillment(withdrawal.info.clone()))
				}
				_ => None,
			})
			.collect()
	}

	fn get_stacks_transactions(&mut self) -> Vec<Task> {
		match self {
			State::Uninitialized | State::ContractPublicKeySetup { .. } => {
				vec![]
			}
			State::ContractDetected { .. } => {
				vec![Task::UpdateContractPublicKey]
			}

			State::Initialized {
				deposits,
				withdrawals,
				..
			} => {
				let deposit_tasks = deposits.iter_mut().filter_map(|deposit| {
					match deposit.mint.as_mut() {
						None => {
							deposit.mint = Some(TransactionRequest::Created);
							Some(Task::CreateMint(deposit.info.clone()))
						}
						_ => None,
					}
				});

				let withdrawal_tasks =
					withdrawals.iter_mut().filter_map(|withdrawal| {
						match withdrawal.burn.as_mut() {
							None => {
								withdrawal.burn =
									Some(TransactionRequest::Created);
								Some(Task::CreateBurn(withdrawal.info.clone()))
							}
							_ => None,
						}
					});

				deposit_tasks.chain(withdrawal_tasks).collect()
			}
		}
	}

	fn get_stacks_status_checks(&mut self) -> Vec<Task> {
		let reqs = match self {
			State::Uninitialized | State::ContractDetected { .. } => vec![],
			State::ContractPublicKeySetup {
				public_key_setup, ..
			} => vec![public_key_setup],
			State::Initialized {
				deposits,
				withdrawals,
				..
			} => {
				let mint_reqs = deposits
					.iter_mut()
					.filter_map(|deposit| deposit.mint.as_mut());
				let burn_reqs = withdrawals
					.iter_mut()
					.filter_map(|withdrawal| withdrawal.burn.as_mut());

				mint_reqs.chain(burn_reqs).collect()
			}
		};

		reqs.into_iter()
			.filter_map(|req| match req {
				TransactionRequest::Acknowledged {
					txid,
					status: TransactionStatus::Broadcasted,
					has_pending_task,
				} if !*has_pending_task => {
					*has_pending_task = true;
					Some(Task::CheckStacksTransactionStatus(*txid))
				}
				_ => None,
			})
			.collect()
	}

	fn get_bitcoin_status_checks(&mut self) -> Vec<Task> {
		match self {
			State::Initialized { withdrawals, .. } => withdrawals
				.iter_mut()
				.filter_map(|withdrawal| withdrawal.fulfillment.as_mut())
				.filter_map(|req| match req {
					TransactionRequest::Acknowledged {
						txid,
						status: TransactionStatus::Broadcasted,
						has_pending_task,
					} if !*has_pending_task => {
						*has_pending_task = true;
						Some(Task::CheckBitcoinTransactionStatus(*txid))
					}
					_ => None,
				})
				.collect(),
			_ => vec![],
		}
	}

	fn process_mint_broadcasted(
		&mut self,
		deposit_info: DepositInfo,
		txid: StacksTxId,
	) {
		let State::Initialized { deposits, .. } = self else {
			panic!("Cannot process broadcasted mint if uninitialized")
		};

		let deposit = deposits
			.iter_mut()
			.find(|deposit| deposit.info == deposit_info)
			.expect("Could not find a deposit for the mint");

		assert!(
			matches!(deposit.mint, Some(TransactionRequest::Created)),
			"Newly minted deposit already has mint acknowledged"
		);

		deposit.mint = Some(TransactionRequest::Acknowledged {
			txid,
			status: TransactionStatus::Broadcasted,
			has_pending_task: false,
		});
	}

	fn process_burn_broadcasted(
		&mut self,
		withdrawal_info: WithdrawalInfo,
		txid: StacksTxId,
	) {
		let State::Initialized { withdrawals, .. } = self else {
			panic!("Cannot process broadcasted burn if uninitialized")
		};

		let withdrawal = withdrawals
			.iter_mut()
			.find(|withdrawal| withdrawal.info == withdrawal_info)
			.expect("Could not find a withdrawal for the burn");

		assert!(
			matches!(withdrawal.burn, Some(TransactionRequest::Created)),
			"Newly burned withdrawal already has burn acknowledged"
		);

		withdrawal.burn = Some(TransactionRequest::Acknowledged {
			txid,
			status: TransactionStatus::Broadcasted,
			has_pending_task: false,
		});
	}

	fn process_fulfillment_broadcasted(
		&mut self,
		withdrawal_info: WithdrawalInfo,
		txid: BitcoinTxId,
	) {
		let State::Initialized { withdrawals, .. } = self else {
			panic!("Cannot process broadcasted fulfillment if uninitialized")
		};

		let withdrawal = withdrawals
			.iter_mut()
			.find(|withdrawal| withdrawal.info == withdrawal_info)
			.expect("Could not find a withdrawal for the fulfillment");

		assert!(
			matches!(withdrawal.fulfillment, Some(TransactionRequest::Created)),
			"Newly fulfilled withdrawal already has fulfillment acknowledged"
		);

		withdrawal.fulfillment = Some(TransactionRequest::Acknowledged {
			txid,
			status: TransactionStatus::Broadcasted,
			has_pending_task: false,
		});
	}
}

impl Default for State {
	fn default() -> Self {
		Self::Uninitialized
	}
}

<<<<<<< HEAD
fn parse_deposits(config: &Config, height: u32, block: &Block) -> Vec<Deposit> {
	let sbtc_wallet_address = config.sbtc_wallet_address();
=======
fn parse_deposits(
	config: &Config,
	bitcoin_height: u32,
	block: &Block,
) -> Vec<Deposit> {
>>>>>>> d0e20006
	block
		.txdata
		.iter()
		.cloned()
		.filter_map(|tx| {
			let txid = tx.txid();

			op_return::deposit::Deposit::parse(
				config.bitcoin_credentials.network(),
				tx,
			)
			.ok()
<<<<<<< HEAD
			.filter(|parsed_deposit| {
				parsed_deposit.sbtc_wallet_address == sbtc_wallet_address
			})
			.map(|parsed_deposit| Deposit {
				info: DepositInfo {
					txid,
					amount: parsed_deposit.amount,
					recipient: convert_principal_data(parsed_deposit.recipient),
					block_height: height,
				},
				mint: None,
=======
			.map(|parsed_deposit| {
				let bytes = parsed_deposit.recipient.serialize_to_vec();
				let recipient = PrincipalData::consensus_deserialize(
					&mut Cursor::new(bytes),
				)
				.unwrap();

				Deposit {
					info: DepositInfo {
						txid,
						amount: parsed_deposit.amount,
						recipient,
						block_height: bitcoin_height,
					},
					mint: None,
				}
>>>>>>> d0e20006
			})
		})
		.collect()
}

fn parse_withdrawals(config: &Config, block: &Block) -> Vec<Withdrawal> {
	let sbtc_wallet_address = config.sbtc_wallet_address();
	let block_height = block
		.bip34_block_height()
		.expect("Failed to get block height") as u32;

	block
		.txdata
		.iter()
		.cloned()
		.filter_map(|tx| {
			let txid = tx.txid();

			op_return::withdrawal_request::try_parse_withdrawal_request(
				config.bitcoin_network,
				tx,
			)
			.ok()
			.filter(|parsed_withdrawal| {
				parsed_withdrawal.peg_wallet == sbtc_wallet_address
			})
			.map(
				|WithdrawalRequestData {
				     payee_bitcoin_address,
				     drawee_stacks_address,
				     amount,
				     ..
				 }| {
					let blockstack_lib_address =
						StacksAddress::consensus_deserialize(&mut Cursor::new(
							drawee_stacks_address.serialize_to_vec(),
						))
						.unwrap();
					let source = PrincipalData::from(blockstack_lib_address);

					Withdrawal {
						info: WithdrawalInfo {
							txid,
							amount,
							source,
							recipient: payee_bitcoin_address,
							block_height,
						},
						burn: None,
						fulfillment: None,
					}
				},
			)
		})
		.collect()
}

/// A transaction request
#[derive(Debug, Clone, serde::Serialize, serde::Deserialize)]
pub enum TransactionRequest<T> {
	/// Created and passed on to a task
	Created,
	/// Acknowledged by a task with the status update
	Acknowledged {
		/// The transaction ID
		txid: T,
		/// The status of the transaction
		status: TransactionStatus,
		/// Whether the task has a pending request
		has_pending_task: bool,
	},
}

/// A parsed deposit
#[derive(Debug, Clone, serde::Serialize, serde::Deserialize)]
pub struct Deposit {
	info: DepositInfo,
	mint: Option<TransactionRequest<StacksTxId>>,
}

/// Relevant information for processing deposits
#[derive(Debug, Clone, serde::Serialize, serde::Deserialize, PartialEq, Eq)]
pub struct DepositInfo {
	/// ID of the bitcoin deposit transaction
	pub txid: BitcoinTxId,

	/// Amount to deposit
	pub amount: u64,

	/// Recipient of the sBTC
	pub recipient: PrincipalData,

	/// Height of the Bitcoin blockchain where this deposit transaction exists
	pub block_height: u32,
}

/// A parsed withdrawal
#[derive(Debug, Clone, serde::Serialize, serde::Deserialize)]
pub struct Withdrawal {
	info: WithdrawalInfo,
	burn: Option<TransactionRequest<StacksTxId>>,
	fulfillment: Option<TransactionRequest<BitcoinTxId>>,
}

/// Relevant information for processing withdrawals
#[derive(Debug, Clone, serde::Serialize, serde::Deserialize, PartialEq, Eq)]
pub struct WithdrawalInfo {
	/// ID of the bitcoin withdrawal request transaction
	pub txid: BitcoinTxId,

	/// Amount to withdraw
	pub amount: u64,

	/// Where to withdraw sBTC from
	pub source: PrincipalData,

	/// Recipient of the BTC
	pub recipient: BitcoinAddress,

	/// Height of the Bitcoin blockchain where this withdrawal request
	/// transaction exists
	pub block_height: u32,
}<|MERGE_RESOLUTION|>--- conflicted
+++ resolved
@@ -381,27 +381,6 @@
 		self.get_stacks_transactions()
 	}
 
-<<<<<<< HEAD
-fn process_bitcoin_block(
-	config: &Config,
-	mut state: State,
-	bitcoin_height: u32,
-	block: Block,
-) -> (State, Vec<Task>) {
-	state
-		.deposits
-		.extend(parse_deposits(config, bitcoin_height, &block));
-
-	state.withdrawals.extend(parse_withdrawals(config, &block));
-	state.bitcoin_block_height = Some(bitcoin_height);
-
-	let mut tasks = vec![Task::FetchBitcoinBlock(bitcoin_height + 1)];
-	tasks.extend(get_bitcoin_status_checks(&mut state));
-	tasks.extend(get_stacks_transactions(&mut state));
-
-	(state, tasks)
-}
-=======
 	fn process_stacks_block(
 		&mut self,
 		stacks_height: u32,
@@ -428,7 +407,6 @@
 
 		tasks
 	}
->>>>>>> d0e20006
 
 	fn process_bitcoin_block(
 		&mut self,
@@ -660,16 +638,12 @@
 	}
 }
 
-<<<<<<< HEAD
-fn parse_deposits(config: &Config, height: u32, block: &Block) -> Vec<Deposit> {
-	let sbtc_wallet_address = config.sbtc_wallet_address();
-=======
 fn parse_deposits(
 	config: &Config,
 	bitcoin_height: u32,
 	block: &Block,
 ) -> Vec<Deposit> {
->>>>>>> d0e20006
+	let sbtc_wallet_address = config.sbtc_wallet_address();
 	block
 		.txdata
 		.iter()
@@ -682,19 +656,9 @@
 				tx,
 			)
 			.ok()
-<<<<<<< HEAD
 			.filter(|parsed_deposit| {
 				parsed_deposit.sbtc_wallet_address == sbtc_wallet_address
 			})
-			.map(|parsed_deposit| Deposit {
-				info: DepositInfo {
-					txid,
-					amount: parsed_deposit.amount,
-					recipient: convert_principal_data(parsed_deposit.recipient),
-					block_height: height,
-				},
-				mint: None,
-=======
 			.map(|parsed_deposit| {
 				let bytes = parsed_deposit.recipient.serialize_to_vec();
 				let recipient = PrincipalData::consensus_deserialize(
@@ -711,7 +675,6 @@
 					},
 					mint: None,
 				}
->>>>>>> d0e20006
 			})
 		})
 		.collect()
