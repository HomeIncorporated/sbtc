//! System

use std::fs::create_dir_all;

use bdk::bitcoin::Txid as BitcoinTxId;
use blockstack_lib::burnchains::Txid as StacksTxId;
use blockstack_lib::chainstate::stacks::TransactionContractCall;
use blockstack_lib::vm::types::ASCIIData;

use blockstack_lib::vm::ClarityName;
use tokio::fs::File;
use tokio::fs::OpenOptions;
use tokio::io::AsyncBufReadExt;
use tokio::io::AsyncWriteExt;
use tokio::io::BufReader;
use tokio::io::BufWriter;

use blockstack_lib::chainstate::stacks::StacksTransaction;
use blockstack_lib::chainstate::stacks::TransactionAuth;
use blockstack_lib::chainstate::stacks::TransactionPayload;
use blockstack_lib::chainstate::stacks::TransactionSmartContract;
use blockstack_lib::chainstate::stacks::TransactionSpendingCondition;
use blockstack_lib::chainstate::stacks::TransactionVersion;
use blockstack_lib::vm::types::Value;

use blockstack_lib::util_lib::strings::StacksString;
use tokio::sync::mpsc;
use tokio::task::JoinHandle;
use tracing::debug;
use tracing::trace;

use crate::bitcoin_client::BitcoinClient;
use crate::config::Config;
use crate::event::Event;
use crate::stacks_client::LockedClient;
use crate::stacks_client::StacksClient;
use crate::state;
use crate::state::DepositInfo;
use crate::task::Task;

/// The main run loop of this system.
/// This function feeds all events to the `state::update` function and spawns all tasks returned from this function.
///
/// The system is bootstrapped by emitting the CreateAssetContract task.
pub async fn run(config: Config) {
    let (tx, mut rx) = mpsc::channel::<Event>(128); // TODO: Make capacity configurable
    let bitcoin_client = BitcoinClient::new(config.bitcoin_node_url.as_str(), config.private_key)
        .expect("Failed to instantiate bitcoin client");
    let stacks_client: LockedClient =
        StacksClient::new(config.clone(), reqwest::Client::new()).into();

    tracing::debug!("Starting replay of persisted events");
    let (mut storage, mut state) = Storage::load_and_replay(&config, state::State::default()).await;
    tracing::debug!("Replay finished with state: {:?}", state);

    let bootstrap_task = state::bootstrap(&state);

    // Bootstrap
    spawn(
        config.clone(),
        bitcoin_client.clone(),
        stacks_client.clone(),
        bootstrap_task,
        tx.clone(),
    );

    while let Some(event) = rx.recv().await {
        storage.record(&event).await;

        let (next_state, tasks) = state::update(&config, state, event);

        trace!("State: {}", serde_json::to_string(&next_state).unwrap());

        for task in tasks {
            spawn(
                config.clone(),
                bitcoin_client.clone(),
                stacks_client.clone(),
                task,
                tx.clone(),
            );
        }

        state = next_state;
    }
}

struct Storage(BufWriter<File>);

impl Storage {
    async fn load_and_replay(config: &Config, mut state: state::State) -> (Self, state::State) {
        create_dir_all(&config.state_directory).unwrap();

        let mut file = OpenOptions::new()
            .create(true)
            .read(true)
            .write(true)
            .append(true)
            .open(config.state_directory.join("log.ndjson"))
            .await
            .unwrap();

        let mut r = BufReader::new(&mut file).lines();

        while let Some(line) = r.next_line().await.unwrap() {
            let event: Event = serde_json::from_str(&line).unwrap();
            state = state::update(config, state, event).0;
        }

        (Self(BufWriter::new(file)), state)
    }

    async fn record(&mut self, event: &Event) {
        let bytes = serde_json::to_vec(event).unwrap();
        self.0.write_all(&bytes).await.unwrap();
        self.0.write_all(b"\n").await.unwrap();
        self.0.flush().await.unwrap();
    }
}

#[tracing::instrument(skip(config, stacks_client, result))]
fn spawn(
    config: Config,
    bitcoin_client: BitcoinClient,
    stacks_client: LockedClient,
    task: Task,
    result: mpsc::Sender<Event>,
) -> JoinHandle<()> {
    debug!("Spawning task");

    tokio::task::spawn(async move {
        let event = run_task(&config, bitcoin_client, stacks_client, task).await;
        result.send(event).await.expect("Failed to return event");
    })
}

async fn run_task(
    config: &Config,
    bitcoin_client: BitcoinClient,
    stacks_client: LockedClient,
    task: Task,
) -> Event {
    match task {
        Task::CreateAssetContract => deploy_asset_contract(config, stacks_client).await,
        Task::CreateMint(deposit_info) => mint_asset(config, stacks_client, deposit_info).await,
        Task::CheckBitcoinTransactionStatus(txid) => {
            check_bitcoin_transaction_status(config, txid).await
        }
        Task::CheckStacksTransactionStatus(txid) => {
            check_stacks_transaction_status(stacks_client, txid).await
        }
        Task::FetchBitcoinBlock(block_height) => {
            fetch_bitcoin_block(bitcoin_client, block_height).await
        }
        _ => panic!(),
    }
}

async fn deploy_asset_contract(config: &Config, client: LockedClient) -> Event {
    let contract_bytes = tokio::fs::read_to_string(&config.contract).await.unwrap();

    let tx_auth = TransactionAuth::Standard(
        TransactionSpendingCondition::new_singlesig_p2pkh(config.stacks_public_key()).unwrap(),
    );
    let tx_payload = TransactionPayload::SmartContract(
        TransactionSmartContract {
            name: config.contract_name.clone(),
            code_body: StacksString::from_string(&contract_bytes).unwrap(),
        },
        None,
    );

    let tx = StacksTransaction::new(TransactionVersion::Testnet, tx_auth, tx_payload);

    let txid = client
        .lock()
        .await
        .sign_and_broadcast(tx)
        .await
        .expect("Unable to sign and broadcast the asset contract deployment transaction");

    Event::AssetContractCreated(txid)
}

async fn mint_asset(config: &Config, client: LockedClient, deposit_info: DepositInfo) -> Event {
    let tx_auth = TransactionAuth::Standard(
        TransactionSpendingCondition::new_singlesig_p2pkh(config.stacks_public_key()).unwrap(),
    );

    let function_args = vec![
        Value::UInt(deposit_info.amount as u128),
        Value::from(deposit_info.recipient.clone()),
        Value::from(ASCIIData {
            data: deposit_info.txid.to_string().as_bytes().to_vec(),
        }),
    ];

    let tx_payload = TransactionPayload::ContractCall(TransactionContractCall {
        address: config.stacks_address(),
<<<<<<< HEAD
        contract_name: deposit_info.contract_name.clone(),
        function_name: ClarityName::from("mint"),
=======
        contract_name: config.contract_name.clone(),
        function_name: ClarityName::from("mint!"),
>>>>>>> 82951003
        function_args,
    });

    let tx = StacksTransaction::new(TransactionVersion::Testnet, tx_auth, tx_payload);

    let txid = client
        .lock()
        .await
        .sign_and_broadcast(tx)
        .await
        .expect("Unable to sign and broadcast the mint transaction");

    Event::MintCreated(deposit_info, txid)
}

async fn check_bitcoin_transaction_status(_config: &Config, _txid: BitcoinTxId) -> Event {
    todo!();
}

async fn check_stacks_transaction_status(client: LockedClient, txid: StacksTxId) -> Event {
    let status = client
        .lock()
        .await
        .get_transation_status(txid)
        .await
        .expect("Could not get transaction status");

    Event::StacksTransactionUpdate(txid, status)
}

async fn fetch_bitcoin_block(client: BitcoinClient, block_height: Option<u32>) -> Event {
    let block_height = if let Some(height) = block_height {
        height
    } else {
        client
            .get_height()
            .await
            .expect("Failed to get bitcoin block height")
    };

    let block = client
        .fetch_block(block_height)
        .await
        .expect("Failed to fetch block");

    Event::BitcoinBlock(block)
}

#[cfg(test)]
mod tests {
    use std::str::FromStr;

    use bdk::bitcoin::hashes::sha256d::Hash;
    use blockstack_lib::{
        address::{AddressHashMode, C32_ADDRESS_VERSION_TESTNET_SINGLESIG},
        types::chainstate::StacksAddress,
        vm::types::{PrincipalData, StandardPrincipalData},
    };

    use super::*;

    #[tokio::test(flavor = "multi_thread", worker_threads = 1)]
    #[ignore]
    async fn broadcast_mint_transation() {
        let config = Config::from_path("testing/config.json").expect("Failed to find config file");

        let http_client = reqwest::Client::new();
        let client = StacksClient::new(config.clone(), http_client).into();

        let addr = StacksAddress::from_public_keys(
            C32_ADDRESS_VERSION_TESTNET_SINGLESIG,
            &AddressHashMode::SerializeP2PKH,
            1,
            &vec![config.stacks_public_key()],
        )
        .unwrap();

        let recipient = PrincipalData::Standard(StandardPrincipalData(addr.version, addr.bytes.0));

        let deposit_info = DepositInfo {
            txid: BitcoinTxId::from_hash(
                Hash::from_str("7108a2826a070553e2b6c95b8c0a09d3a92100740c172754d68605495a4ed0cf")
                    .unwrap(),
            ),
            amount: 100,
            recipient,
            block_height: 2475303,
        };

        mint_asset(&config, client, deposit_info).await;
    }
}<|MERGE_RESOLUTION|>--- conflicted
+++ resolved
@@ -197,13 +197,8 @@
 
     let tx_payload = TransactionPayload::ContractCall(TransactionContractCall {
         address: config.stacks_address(),
-<<<<<<< HEAD
-        contract_name: deposit_info.contract_name.clone(),
+        contract_name: config.contract_name.clone(),
         function_name: ClarityName::from("mint"),
-=======
-        contract_name: config.contract_name.clone(),
-        function_name: ClarityName::from("mint!"),
->>>>>>> 82951003
         function_args,
     });
 
