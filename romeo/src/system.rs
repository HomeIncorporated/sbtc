//! System

use std::fmt::Debug;
use std::fs::create_dir_all;

use async_trait::async_trait;
use bdk::bitcoin::Txid as BitcoinTxId;
use blockstack_lib::burnchains::Txid as StacksTxId;
use blockstack_lib::chainstate::stacks::TransactionContractCall;

use blockstack_lib::vm::ClarityName;
use tokio::fs::File;
use tokio::fs::OpenOptions;
use tokio::io::AsyncBufReadExt;
use tokio::io::AsyncWriteExt;
use tokio::io::BufReader;
use tokio::io::BufWriter;

use blockstack_lib::chainstate::stacks::StacksTransaction;
use blockstack_lib::chainstate::stacks::TransactionAuth;
use blockstack_lib::chainstate::stacks::TransactionPayload;
use blockstack_lib::chainstate::stacks::TransactionSmartContract;
use blockstack_lib::chainstate::stacks::TransactionSpendingCondition;
use blockstack_lib::chainstate::stacks::TransactionVersion;
use blockstack_lib::vm::types::Value;

use blockstack_lib::util_lib::strings::StacksString;
use tokio::sync::mpsc;
use tokio::task::JoinHandle;
use tracing::debug;
use tracing::trace;

use crate::bitcoin_client::client::BitcoinClient;
use crate::bitcoin_client::rpc_client::BitcoinExplorerApiClient;
use crate::config::Config;
use crate::event::Event;
use crate::proof_data::ProofData;
use crate::stacks_client::LockedClient;
use crate::stacks_client::StacksClient;
use crate::state;
use crate::state::DepositInfo;
use crate::task::Task;

/// The main run loop of this system.
/// This function feeds all events to the `state::update` function and spawns all tasks returned from this function.
///
/// The system is bootstrapped by emitting the CreateAssetContract task.
pub async fn run(config: Config) {
    let (tx, mut rx) = mpsc::channel::<Event>(128); // TODO: Make capacity configurable
<<<<<<< HEAD
    let bitcoin_client =
        BitcoinExplorerApiClient::new(config.bitcoin_node_url.as_str(), config.private_key)
            .expect("Failed to instantiate bitcoin client");
=======
    let bitcoin_client = BitcoinClient::new(config.bitcoin_node_url.as_str())
        .expect("Failed to instantiate bitcoin client");
>>>>>>> 154f3de3
    let stacks_client: LockedClient =
        StacksClient::new(config.clone(), reqwest::Client::new()).into();

    tracing::info!("Starting replay of persisted events");
    let (mut storage, state) = Storage::load_and_replay(&config, state::State::default()).await;
    tracing::info!("Replay finished with state: {:?}", state);

    let (mut state, bootstrap_task) = state::bootstrap(state);

    // Bootstrap
    spawn(
        config.clone(),
        bitcoin_client.clone(),
        stacks_client.clone(),
        bootstrap_task,
        tx.clone(),
    );

    while let Some(event) = rx.recv().await {
        storage.record(&event).await;

        let (next_state, tasks) = state::update(&config, state, event);

        trace!("State: {}", serde_json::to_string(&next_state).unwrap());

        for task in tasks {
            spawn(
                config.clone(),
                bitcoin_client.clone(),
                stacks_client.clone(),
                task,
                tx.clone(),
            );
        }

        state = next_state;
    }
}

struct Storage(BufWriter<File>);

impl Storage {
    async fn load_and_replay(config: &Config, mut state: state::State) -> (Self, state::State) {
        create_dir_all(&config.state_directory).unwrap();

        let mut file = OpenOptions::new()
            .create(true)
            .read(true)
            .write(true)
            .append(true)
            .open(config.state_directory.join("log.ndjson"))
            .await
            .unwrap();

        let mut r = BufReader::new(&mut file).lines();

        while let Some(line) = r.next_line().await.unwrap() {
            let event: Event = serde_json::from_str(&line).unwrap();
            state = state::update(config, state, event).0;
        }

        (Self(BufWriter::new(file)), state)
    }

    async fn record(&mut self, event: &Event) {
        let bytes = serde_json::to_vec(event).unwrap();
        self.0.write_all(&bytes).await.unwrap();
        self.0.write_all(b"\n").await.unwrap();
        self.0.flush().await.unwrap();
    }
}

#[tracing::instrument(skip(config, bitcoin_client, stacks_client, result))]
fn spawn(
    config: Config,
    mut bitcoin_client: impl BitcoinClient + Debug + Send + Sync + 'static,
    stacks_client: LockedClient,
    task: Task,
    result: mpsc::Sender<Event>,
) -> JoinHandle<()> {
    debug!("Spawning task");

    tokio::task::spawn(async move {
        let event = run_task(&config, &mut bitcoin_client, stacks_client, task).await;
        result.send(event).await.expect("Failed to return event");
    })
}

async fn run_task(
    config: &Config,
    bitcoin_client: &mut impl BitcoinClient,
    stacks_client: LockedClient,
    task: Task,
) -> Event {
    match task {
        Task::CreateAssetContract => deploy_asset_contract(config, stacks_client).await,
        Task::CreateMint(deposit_info) => {
            mint_asset(config, bitcoin_client, stacks_client, deposit_info).await
        }
        Task::CheckBitcoinTransactionStatus(txid) => {
            check_bitcoin_transaction_status(config, txid).await
        }
        Task::CheckStacksTransactionStatus(txid) => {
            check_stacks_transaction_status(stacks_client, txid).await
        }
        Task::FetchBitcoinBlock(block_height) => {
            fetch_bitcoin_block(bitcoin_client, block_height).await
        }
        _ => panic!(),
    }
}

async fn deploy_asset_contract(config: &Config, client: LockedClient) -> Event {
    let contract_bytes = tokio::fs::read_to_string(&config.contract).await.unwrap();

    let tx_auth = TransactionAuth::Standard(
        TransactionSpendingCondition::new_singlesig_p2pkh(config.stacks_public_key()).unwrap(),
    );
    let tx_payload = TransactionPayload::SmartContract(
        TransactionSmartContract {
            name: config.contract_name.clone(),
            code_body: StacksString::from_string(&contract_bytes).unwrap(),
        },
        None,
    );

    let tx = StacksTransaction::new(TransactionVersion::Testnet, tx_auth, tx_payload);

    let txid = client
        .lock()
        .await
        .sign_and_broadcast(tx)
        .await
        .expect("Unable to sign and broadcast the asset contract deployment transaction");

    Event::AssetContractBroadcasted(txid)
}

async fn mint_asset(
    config: &Config,
    bitcoin_client: &mut impl BitcoinClient,
    stacks_client: LockedClient,
    deposit_info: DepositInfo,
) -> Event {
    let block = bitcoin_client
        .fetch_block(deposit_info.block_height)
        .await
        .expect("Failed to fetch block");
    let index = block
        .txdata
        .iter()
        .position(|tx| tx.txid() == deposit_info.txid)
        .expect("Failed to find transaction in block");
    let proof_data = ProofData::from_block_and_index(&block, index).to_values();

    let tx_auth = TransactionAuth::Standard(
        TransactionSpendingCondition::new_singlesig_p2pkh(config.stacks_public_key())
            .expect("Can only handle single sig p2pkh spending conditions"),
    );

    let function_args = vec![
        Value::UInt(deposit_info.amount as u128),
        Value::from(deposit_info.recipient.clone()),
        proof_data.txid,
        proof_data.block_height,
        proof_data.merkle_path,
        proof_data.tx_index,
        proof_data.merkle_tree_depth,
        proof_data.block_header,
    ];

    let tx_payload = TransactionPayload::ContractCall(TransactionContractCall {
        address: config.stacks_address(),
        contract_name: config.contract_name.clone(),
        function_name: ClarityName::from("mint"),
        function_args,
    });

    let tx = StacksTransaction::new(TransactionVersion::Testnet, tx_auth, tx_payload);

    let txid = stacks_client
        .lock()
        .await
        .sign_and_broadcast(tx)
        .await
        .expect("Unable to sign and broadcast the mint transaction");

    Event::MintBroadcasted(deposit_info, txid)
}

async fn check_bitcoin_transaction_status(_config: &Config, _txid: BitcoinTxId) -> Event {
    todo!();
}

async fn check_stacks_transaction_status(client: LockedClient, txid: StacksTxId) -> Event {
    let status = client
        .lock()
        .await
        .get_transation_status(txid)
        .await
        .expect("Could not get transaction status");

    Event::StacksTransactionUpdate(txid, status)
}

async fn fetch_bitcoin_block(
    client: &mut impl BitcoinClient,
    block_height: Option<u32>,
) -> Event {
    let block_height = if let Some(height) = block_height {
        height
    } else {
        client
            .get_height()
            .await
            .expect("Failed to get bitcoin block height")
    };

    let block = client
        .fetch_block(block_height)
        .await
        .expect("Failed to fetch block for height");

    Event::BitcoinBlock(block)
}

#[cfg(test)]
mod tests {
    use std::str::FromStr;

    use bdk::bitcoin::hashes::sha256d::Hash;
    use blockstack_lib::{
        address::{AddressHashMode, C32_ADDRESS_VERSION_TESTNET_SINGLESIG},
        types::chainstate::StacksAddress,
        vm::types::{PrincipalData, StandardPrincipalData},
    };

    use super::*;

    #[tokio::test(flavor = "multi_thread", worker_threads = 1)]
    #[ignore]
    async fn broadcast_mint_transation() {
        let config = Config::from_path("testing/config.json").expect("Failed to find config file");

        let http_client = reqwest::Client::new();
        let mut bitcoin_client =
            BitcoinExplorerApiClient::new(config.bitcoin_node_url.as_str(), config.private_key)
                .unwrap();
        let stacks_client = StacksClient::new(config.clone(), http_client).into();

        let addr = StacksAddress::from_public_keys(
            C32_ADDRESS_VERSION_TESTNET_SINGLESIG,
            &AddressHashMode::SerializeP2PKH,
            1,
            &vec![config.stacks_public_key()],
        )
        .unwrap();

        let recipient = PrincipalData::Standard(StandardPrincipalData(addr.version, addr.bytes.0));

        let deposit_info = DepositInfo {
            txid: BitcoinTxId::from_hash(
                Hash::from_str("7108a2826a070553e2b6c95b8c0a09d3a92100740c172754d68605495a4ed0cf")
                    .unwrap(),
            ),
            amount: 100,
            recipient,
            block_height: 2475303,
        };

        mint_asset(&config, &mut bitcoin_client, stacks_client, deposit_info).await;
    }
}<|MERGE_RESOLUTION|>--- conflicted
+++ resolved
@@ -3,7 +3,6 @@
 use std::fmt::Debug;
 use std::fs::create_dir_all;
 
-use async_trait::async_trait;
 use bdk::bitcoin::Txid as BitcoinTxId;
 use blockstack_lib::burnchains::Txid as StacksTxId;
 use blockstack_lib::chainstate::stacks::TransactionContractCall;
@@ -47,14 +46,8 @@
 /// The system is bootstrapped by emitting the CreateAssetContract task.
 pub async fn run(config: Config) {
     let (tx, mut rx) = mpsc::channel::<Event>(128); // TODO: Make capacity configurable
-<<<<<<< HEAD
-    let bitcoin_client =
-        BitcoinExplorerApiClient::new(config.bitcoin_node_url.as_str(), config.private_key)
-            .expect("Failed to instantiate bitcoin client");
-=======
-    let bitcoin_client = BitcoinClient::new(config.bitcoin_node_url.as_str())
+    let bitcoin_client = BitcoinExplorerApiClient::new(config.bitcoin_node_url.as_str(), config.private_key)
         .expect("Failed to instantiate bitcoin client");
->>>>>>> 154f3de3
     let stacks_client: LockedClient =
         StacksClient::new(config.clone(), reqwest::Client::new()).into();
 
@@ -260,10 +253,7 @@
     Event::StacksTransactionUpdate(txid, status)
 }
 
-async fn fetch_bitcoin_block(
-    client: &mut impl BitcoinClient,
-    block_height: Option<u32>,
-) -> Event {
+async fn fetch_bitcoin_block(client: &mut impl BitcoinClient, block_height: Option<u32>) -> Event {
     let block_height = if let Some(height) = block_height {
         height
     } else {
@@ -276,8 +266,9 @@
     let block = client
         .fetch_block(block_height)
         .await
-        .expect("Failed to fetch block for height");
-
+        .expect("Failed to fetch block");
+
+    println!("Fetched block: {:?}", block_height);
     Event::BitcoinBlock(block)
 }
 
@@ -291,6 +282,8 @@
         types::chainstate::StacksAddress,
         vm::types::{PrincipalData, StandardPrincipalData},
     };
+
+    use crate::bitcoin_client::rpc_client::BitcoinExplorerApiClient;
 
     use super::*;
 
